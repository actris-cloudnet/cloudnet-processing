import base64
import datetime
import logging
from typing import Literal
from uuid import UUID

import requests
from cloudnet_api_client import APIClient
from cloudnet_api_client.containers import ExtendedProductMetadata, VersionMetadata

from processing import utils
from processing.config import Config
from processing.metadata_api import MetadataApi


class DvasError(Exception):
    pass


class Dvas:
    """Class for managing Cloudnet file metadata operations in the DVAS API."""

    def __init__(self, config: Config, md_api: MetadataApi, client: APIClient) -> None:
        self.config = config
        self.md_api = md_api
        self.session = self._init_session()
        self.client = client

<<<<<<< HEAD
    def upload(self, file: ExtendedProductMetadata):
=======
    def upload(self, file: ProductMetadata) -> None:
>>>>>>> d459399b
        """Upload Cloudnet file metadata to DVAS API and update Cloudnet data portal"""
        landing_page_url = utils.build_file_landing_page_url(file.uuid)
        logging.info(f"Uploading {landing_page_url} metadata to DVAS")
        if not file.pid:
            logging.error("Skipping - volatile file")
            return
        if "geophysical" not in file.product.type:
            logging.error("Skipping - only geophysical products supported for now")
            return
        if "categorize" in file.product.id:
            logging.error("Skipping - categorize file")
            return
        if not file.site.dvas_id:
            logging.error("Skipping - not DVAS site")
            return
        try:
            dvas_metadata = DvasMetadata(file, self.md_api, self.client)
            dvas_timestamp = datetime.datetime.now(datetime.timezone.utc)
            dvas_json = dvas_metadata.create_dvas_json(dvas_timestamp)
            if not dvas_json["variables"]:
                logging.error("Skipping - no ACTRIS variables")
                return
            self._delete_old_versions(file)
            dvas_id = self._post(dvas_json)
            self.md_api.update_dvas_info(file.uuid, dvas_timestamp, dvas_id)
        except DvasError:
            logging.exception(f"Failed to upload {file.filename} to DVAS")

    def delete(self, file: VersionMetadata) -> None:
        """Delete Cloudnet file metadata from DVAS API"""
        logging.warning(
            f"Deleting Cloudnet file {file.uuid} with dvasId {file.dvas_id} from DVAS"
        )
        url = f"{self.config.dvas_portal_url}/metadata/delete/pid/{file.pid}"
        self._delete(url)

    def delete_all(self) -> None:
        """Delete all Cloudnet file metadata from DVAS API"""
        url = f"{self.config.dvas_portal_url}/metadata/delete/all/{self.config.dvas_provider_id}"
        self._delete(url)
        logging.info("Done. All Cloudnet files deleted from DVAS")

    def _delete(self, url: str) -> None:
        auth = base64.b64encode(
            f"{self.config.dvas_username}:{self.config.dvas_password}".encode()
        ).decode()
        headers = {"X-Authorization": f"Basic {auth}"}
        res = self.session.delete(url, headers=headers)
        if not res.ok:
            raise DvasError(res)
        logging.debug(f"DELETE successful: {res.status_code} {res.text}")

<<<<<<< HEAD
    def _delete_old_versions(self, file: ExtendedProductMetadata):
=======
    def _delete_old_versions(self, file: ProductMetadata) -> None:
>>>>>>> d459399b
        """Delete all versions of the given file from DVAS API. To be used before posting new version."""
        versions = self.client.versions(file.uuid)
        for version in versions:
            if version.dvas_id is None:
                continue
            logging.debug(f"Deleting version {version.uuid} of {file.filename}")
            try:
                self.delete(version)
                self.md_api.clean_dvas_info(version.uuid)
            except DvasError as err:
                logging.error(f"Failed to delete {version.dvas_id} from DVAS")
                logging.debug(err)

    def _post(self, metadata: dict) -> str:
        res = self.session.post(
            f"{self.config.dvas_portal_url}/metadata/add", json=metadata
        )
        if not res.ok:
            raise DvasError(f"POST to DVAS API failed: {res.status_code} {res.text}")
        logging.debug(f"POST to DVAS API successful: {res.status_code} {res.text}")
        res = self.session.post(
            f"{self.config.dvas_portal_url}/metadata/pid",
            json={"pid": metadata["md_identification"]["identifier"]["pid"]},
        )
        dvas_id = res.json()[0]["id"]
        return dvas_id

    def _init_session(self) -> requests.Session:
        s = utils.make_session()
        s.headers.update({"X-Authorization": f"Bearer {self.config.dvas_access_token}"})
        return s


class DvasMetadata:
    """Create metadata for DVAS API from Cloudnet file metadata"""

    def __init__(
<<<<<<< HEAD
        self, file: ExtendedProductMetadata, md_api: MetadataApi, client: APIClient
    ):
=======
        self, file: ProductMetadata, md_api: MetadataApi, client: APIClient
    ) -> None:
>>>>>>> d459399b
        self.file = file
        self.md_api = md_api
        self.client = client

    def create_dvas_json(self, timestamp: datetime.datetime) -> dict:
        time_begin = self.file.start_time or datetime.datetime.combine(
            self.file.measurement_date, datetime.time(0, 0, 0), datetime.timezone.utc
        )
        time_end = self.file.stop_time or datetime.datetime.combine(
            self.file.measurement_date,
            datetime.time(23, 59, 59, 999999),
            datetime.timezone.utc,
        )
        timeliness = self._parse_timeliness()
        instruments = self.client.source_instruments(self.file.uuid)
        compliance = self._parse_compliance()
        qc_outcome = self._parse_qc_outcome()
        frameworks = self._parse_frameworks()
        return {
            "dataset_metadata": {
                "repository": {"repository_id": "CLU"},
                "time_file_created": self.file.created_at.isoformat(),
                "time_metadata_created": timestamp.isoformat(),
                "time_content_revised": self.file.updated_at.isoformat(),
            },
            "identification": {
                "identifier": {"pid": self.file.pid, "pid_type": "ePIC"},
                "title": self._parse_title(),
                "abstract": self._parse_title(),
                "roles": [
                    {
                        "role_code": ["pointOfContact"],
                        "person": {
                            "first_name": "Ewan",
                            "last_name": "O'Connor",
                            "affiliation": {
                                "name": "Finnish Meteorological Institute",
                                "pid": "https://ror.org/05hppb561",
                                "pid_type": "other PID",
                                "country_code": "FI",
                            },
                            "orcid": "https://orcid.org/0000-0001-9834-5100",
                        },
                    },
                    {
                        "role_code": ["processor"],
                        "person": {
                            "first_name": "Simo",
                            "last_name": "Tukiainen",
                            "affiliation": {
                                "name": "Finnish Meteorological Institute",
                                "pid": "https://ror.org/05hppb561",
                                "pid_type": "other PID",
                                "country_code": "FI",
                            },
                            "orcid": "https://orcid.org/0000-0002-0651-4622",
                        },
                    },
                ],
            },
            "usage_information": {
                "data_licence": "CC-BY-4.0",
                "metadata_licence": "CC0-1.0",
                "citation": self._fetch_credits("citation"),
                "acknowledgement": self._fetch_credits("acknowledgements"),
            },
            "product_type": "observation",
            "facility": {
                "identifier": self.file.site.dvas_id,
            },
            "spatial_extent": {
                "type": "LineString",
                "coordinates": [
                    [
                        self.file.site.longitude,
                        self.file.site.latitude,
                        self.file.site.altitude,
                    ],
                    [
                        self.file.site.longitude,
                        self.file.site.latitude,
                        self.file.site.altitude + 12_000,
                    ],
                ],
            },
            "temporal_extent": {
                "time_period_begin": time_begin.isoformat(),
                "time_period_end": time_end.isoformat(),
            },
            "variables": [
                {
                    "variable_name": variable_name,
                    "variable_matrix": "cloud phase",
                    "variable_geometry": "atmospheric vertical profile",
                    "timeliness": timeliness,
                    "instrument": [
                        {
                            "instrument_pid": instrument.pid,
                            "instrument_type": instrument.type,
                            "instrument_name": instrument.name,
                        }
                        for instrument in instruments
                    ],
                    "data_quality_control": [
                        {
                            "compliance": compliance,
                            "quality_control_extent": "full quality control applied",
                            "quality_control_mechanism": "automatic quality control",
                            "quality_control_outcome": qc_outcome,
                        }
                    ],
                    "framework": [{"framework": framework} for framework in frameworks],
                    "temporal_resolution": "P30S",
                }
                for variable_name in self._parse_variable_names()
            ],
            "distribution_information": [
                {
                    "data_format": self._parse_netcdf_version(),
                    "dataset_url": self.file.download_url,
                    "protocol": "HTTP",
                    "access_restriction": {
                        "restricted": False,
                    },
                    "transfersize": {"size": self.file.size, "unit": "B"},
                }
            ],
            "provenance": [
                {
                    "title": software.title,
                    "url": software.url,
                }
                for software in self.file.software
            ],
        }

    def _parse_variable_names(self) -> list[str]:
        # https://prod-actris-md.nilu.no/Vocabulary/ContentAttribute
        file_vars = self.md_api.get(f"api/products/{self.file.product.id}/variables")
        return [v["actrisName"] for v in file_vars if v["actrisName"] is not None]

    def _parse_frameworks(self) -> list[str]:
        affiliation = ["CLOUDNET"]
        if "arm" in self.file.site.type:
            affiliation.append("ARM")
        if "cloudnet" in self.file.site.type:
            affiliation.append("ACTRIS")
        return affiliation

    def _parse_timeliness(self) -> str:
        # https://prod-actris-md.nilu.no/vocabulary/observationtimeliness
        clu_to_dvas_map = {
            "nrt": "near real-time",
            "rrt": "real real-time",
            "scheduled": "scheduled",
        }
        return clu_to_dvas_map[self.file.timeliness]

    def _parse_compliance(self) -> str:
        return (
            "ACTRIS legacy"
            if self.file.measurement_date < datetime.date(2023, 4, 25)
            else "ACTRIS associated"
        )

    def _parse_qc_outcome(self) -> str:
        outcome_map = {
            "pass": "1 - Good",
            "info": "3 - Questionable/suspect",
            "warning": "3 - Questionable/suspect",
            "error": "4 - Bad",
        }
        unknown_outcome = "2 - Not evaluated, not available or unknown"
        if self.file.error_level is None:
            return unknown_outcome
        return outcome_map.get(self.file.error_level, unknown_outcome)

    def _parse_netcdf_version(self) -> str:
        return self.file.format

    def _parse_title(self) -> str:
        return (
            f"{self.file.product.human_readable_name} data "
            f"derived from cloud remote sensing measurements "
            f"at {self.file.site.human_readable_name}"
        )

    def _fetch_credits(self, type: Literal["citation", "acknowledgements"]) -> str:
        params = {"format": "txt"}
        response = self.md_api.get(
            f"api/reference/{self.file.uuid}/{type}", params, json=False
        )
        return response.text<|MERGE_RESOLUTION|>--- conflicted
+++ resolved
@@ -26,11 +26,7 @@
         self.session = self._init_session()
         self.client = client
 
-<<<<<<< HEAD
-    def upload(self, file: ExtendedProductMetadata):
-=======
-    def upload(self, file: ProductMetadata) -> None:
->>>>>>> d459399b
+    def upload(self, file: ExtendedProductMetadata) -> None:
         """Upload Cloudnet file metadata to DVAS API and update Cloudnet data portal"""
         landing_page_url = utils.build_file_landing_page_url(file.uuid)
         logging.info(f"Uploading {landing_page_url} metadata to DVAS")
@@ -83,11 +79,7 @@
             raise DvasError(res)
         logging.debug(f"DELETE successful: {res.status_code} {res.text}")
 
-<<<<<<< HEAD
-    def _delete_old_versions(self, file: ExtendedProductMetadata):
-=======
-    def _delete_old_versions(self, file: ProductMetadata) -> None:
->>>>>>> d459399b
+    def _delete_old_versions(self, file: ExtendedProductMetadata) -> None:
         """Delete all versions of the given file from DVAS API. To be used before posting new version."""
         versions = self.client.versions(file.uuid)
         for version in versions:
@@ -125,13 +117,8 @@
     """Create metadata for DVAS API from Cloudnet file metadata"""
 
     def __init__(
-<<<<<<< HEAD
         self, file: ExtendedProductMetadata, md_api: MetadataApi, client: APIClient
-    ):
-=======
-        self, file: ProductMetadata, md_api: MetadataApi, client: APIClient
     ) -> None:
->>>>>>> d459399b
         self.file = file
         self.md_api = md_api
         self.client = client
