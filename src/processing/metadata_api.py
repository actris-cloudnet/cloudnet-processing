"""Metadata API for Cloudnet files."""

import datetime
import uuid
from typing import Any

import requests

from processing import utils
from processing.config import Config


class MetadataApi:
    """Class handling connection between Cloudnet files and database."""

    def __init__(
        self, config: Config, session: requests.Session = utils.make_session()
    ) -> None:
        self.config = config
        self.session = session
        self._url = config.dataportal_url
        self._auth = config.data_submission_auth

    def get(self, end_point: str, payload: dict | None = None, json: bool = True):  # noqa: ANN201
        """Get Cloudnet metadata."""
        url = f"{self._url}/{end_point}"
        res = self.session.get(url, params=payload)
        res.raise_for_status()
        if json:
            return res.json()
        return res

    def post(
        self, end_point: str, payload: dict, auth: tuple[str, str] | None = None
    ) -> requests.Response:
        """Update upload / product metadata."""
        url = f"{self._url}/{end_point}"
        res = self.session.post(url, json=payload, auth=auth)
        res.raise_for_status()
        return res

    def put(self, end_point: str, resource: str, payload: dict) -> requests.Response:
        """PUT metadata to Cloudnet data portal."""
        url = f"{self._url}/{end_point}/{resource}"
        res = self.session.put(url, json=payload)
        res.raise_for_status()
        return res

    def delete(self, end_point: str, params: dict | None = None) -> requests.Response:
        """Delete Cloudnet metadata."""
        url = f"{self._url}/{end_point}"
        res = self.session.delete(url, auth=self._auth, params=params)
        res.raise_for_status()
        return res

    def put_images(self, img_metadata: list, product_uuid: str | uuid.UUID) -> None:
        for data in img_metadata:
            payload = {
                "sourceFileId": str(product_uuid),
                "variableId": data["variable_id"],
                "dimensions": data["dimensions"],
            }
            self.put("visualizations", data["s3key"], payload)

<<<<<<< HEAD
    def update_dvas_info(
        self, uuid: uuid.UUID, timestamp: datetime.datetime, dvas_id: str
    ):
=======
    def update_dvas_info(self, uuid: uuid.UUID, timestamp: str, dvas_id: str) -> None:
>>>>>>> bf7d2966
        payload = {"uuid": str(uuid), "dvasUpdatedAt": timestamp, "dvasId": dvas_id}
        self.post("files", payload)

    def clean_dvas_info(self, uuid: uuid.UUID) -> None:
        payload = {"uuid": str(uuid), "dvasUpdatedAt": None, "dvasId": None}
        self.post("files", payload)<|MERGE_RESOLUTION|>--- conflicted
+++ resolved
@@ -62,14 +62,14 @@
             }
             self.put("visualizations", data["s3key"], payload)
 
-<<<<<<< HEAD
     def update_dvas_info(
         self, uuid: uuid.UUID, timestamp: datetime.datetime, dvas_id: str
-    ):
-=======
-    def update_dvas_info(self, uuid: uuid.UUID, timestamp: str, dvas_id: str) -> None:
->>>>>>> bf7d2966
-        payload = {"uuid": str(uuid), "dvasUpdatedAt": timestamp, "dvasId": dvas_id}
+    ) -> None:
+        payload = {
+            "uuid": str(uuid),
+            "dvasUpdatedAt": timestamp.isoformat(),
+            "dvasId": dvas_id,
+        }
         self.post("files", payload)
 
     def clean_dvas_info(self, uuid: uuid.UUID) -> None:
